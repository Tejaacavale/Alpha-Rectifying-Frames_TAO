--- conflicted
+++ resolved
@@ -178,11 +178,7 @@
     return ((np.log(N))/(N*kappa_d))**(1/d)
 
 
-<<<<<<< HEAD
-def mcbe(polytope, N, distribution="sphere", radius=1, radius_inner=0.1, give_subframes=False, plot=False, iter_plot = 100, K_positive = False, init=True):
-=======
 def mcbe(polytope, N, distribution="sphere", radius=1, radius_inner=0.1, give_subframes=False, plot=False, iter_plot = 100, K_positive = False, init=True, sample_on_sphere = True):
->>>>>>> 0582199a
     '''
     Monte Carlo Sampling Approach for Bias Estimation
 
